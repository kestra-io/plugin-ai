--- conflicted
+++ resolved
@@ -72,12 +72,8 @@
     implementation 'dev.langchain4j:langchain4j-workers-ai'
     implementation 'dev.langchain4j:langchain4j-local-ai'
     implementation 'dev.langchain4j:langchain4j-community-oci-genai'
-<<<<<<< HEAD
-=======
     implementation 'dev.langchain4j:langchain4j-mariadb'
 
-
->>>>>>> eacbc5ad
     implementation "dev.langchain4j:langchain4j-community-dashscope"
     implementation "dev.langchain4j:langchain4j-community-zhipu-ai"
 
